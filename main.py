--- conflicted
+++ resolved
@@ -271,13 +271,10 @@
     y_train_orig = train_data_y.values
     logging.info("Finished reading in data.")
 
-<<<<<<< HEAD
     # Pre-processing step: Savitzky-Golay filtering
     # smoothed_train = list(map(lambda x: savgol_filter(x, window_length=31, polyorder=8), train_data_x))
     smoothed_train = list(map(lambda x: butter_lowpass_filter(x, 70, 300, 8), train_data_x))
 
-=======
->>>>>>> 7effbe5f
     # Extract features of training set
     logging.info("Extracting features...")
     x_train_fsel = extract_manual_features(train_data_x)
@@ -291,13 +288,10 @@
     test_data_x = read_in_irregular_csv(ospath.join(testing_data_dir, "X_test.csv"), debug=debug)
     logging.info("Finished reading in data.")
 
-<<<<<<< HEAD
     # Pre-processing step: Savitzky-Golay filtering
     # smoothed_test = list(map(lambda x: savgol_filter(x, window_length=31, polyorder=8), test_data_x))
     smoothed_test = list(map(lambda x: butter_lowpass_filter(x, 70, 300, 8), test_data_x))
 
-=======
->>>>>>> 7effbe5f
     # Extract features of testing set
     logging.info("Extracting features...")
     x_test_fsel = extract_manual_features(test_data_x)
